--- conflicted
+++ resolved
@@ -31,8 +31,6 @@
 wget -N http://people.cs.umass.edu/~rjust/defects4j/download/$ARCHIVE
 new=$($cmd)
 
-<<<<<<< HEAD
-=======
 # Install additional repositories (separate from core defects4j)
 ./get_commonscli.sh
 ./get_commonscodec.sh
@@ -45,7 +43,6 @@
 ./get_jsoup.sh
 ./get_mockito.sh
 
->>>>>>> d87645ba
 # Exit if no newer file is available
 [ "$old" == "$new" ] && exit 0
 
