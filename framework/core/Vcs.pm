#-------------------------------------------------------------------------------
# Copyright (c) 2014-2019 René Just, Darioush Jalali, and Defects4J contributors.
#
# Permission is hereby granted, free of charge, to any person obtaining a copy
# of this software and associated documentation files (the "Software"), to deal
# in the Software without restriction, including without limitation the rights
# to use, copy, modify, merge, publish, distribute, sublicense, and/or sell
# copies of the Software, and to permit persons to whom the Software is
# furnished to do so, subject to the following conditions:
#
# The above copyright notice and this permission notice shall be included in
# all copies or substantial portions of the Software.
#
# THE SOFTWARE IS PROVIDED "AS IS", WITHOUT WARRANTY OF ANY KIND, EXPRESS OR
# IMPLIED, INCLUDING BUT NOT LIMITED TO THE WARRANTIES OF MERCHANTABILITY,
# FITNESS FOR A PARTICULAR PURPOSE AND NONINFRINGEMENT. IN NO EVENT SHALL THE
# AUTHORS OR COPYRIGHT HOLDERS BE LIABLE FOR ANY CLAIM, DAMAGES OR OTHER
# LIABILITY, WHETHER IN AN ACTION OF CONTRACT, TORT OR OTHERWISE, ARISING FROM,
# OUT OF OR IN CONNECTION WITH THE SOFTWARE OR THE USE OR OTHER DEALINGS IN
# THE SOFTWARE.
#-------------------------------------------------------------------------------

=pod

=head1 NAME

Vcs.pm -- a simple abstraction for version control systems.

=head1 SYNOPSIS

=head2 Example using Vcs::Svn

  use Vcs::Svn;
  my $vcs = Vcs::Svn->new($project, "repo_url", "commit_db_file", \&_co_hook);

  sub _co_hook {
    my ($vcs, $revision_id, $work_dir) = @_;
    # do some post processing
 }

=head2 New Vcs Submodule

The provided default implementations may be overriden to provide specific behavior.
In most cases it is sufficient to override the following abstract subroutines to provide
a vcs-specific command:

  _checkout_cmd(revision_id, work_dir)

Returns the command to checkout C<revision_id> to the working directory F<work_dir>.

=cut

sub _checkout_cmd { die $ABSTRACT_METHOD; }

=pod

  _diff_cmd(rev1, rev2, path)

Returns the command to compute a diff between two revisions C<rev1> and C<rev2>.
The optional path C<path> is relative to the working directory and used to diff between
certain files or directories.

=cut

sub _diff_cmd { die $ABSTRACT_METHOD; }

=pod

  _rev_date_cmd(rev)

Returns the date of the revision C<rev> or undef if the revision doesn't exist.

=cut

sub _rev_date_cmd { die $ABSTRACT_METHOD; }

=pod

  _get_parent_revisions()

TODO

=cut

sub _get_parent_revisions { die $ABSTRACT_METHOD; }

=head1 DESCRIPTION

This module provides a simple abstraction for version control systems.

=head2 Available submodules

=over 4

=item * L<Vcs::Git>

=item * L<Vcs::Svn>

=back

=cut

package Vcs;

use warnings;
use strict;

use Constants;
use Utils;
use File::Path qw(make_path);
use Carp qw(confess);

=pod

A Vcs object has to be instantiated with:

=over 4

=item * Project name

=item * Repository url

=item * File name of the commit database (L<BUGS_CSV_ACTIVE|Constants>), see below for details

=item * Reference to post-checkout hook (optional) -- if provided, this method is called after each checkout.

=back

=head2 active-bugs csv

The L<BUGS_CSV_ACTIVE|Constants> file has the structure: L<BUGS_CSV_BUGID|Constants>, 
L<BUGS_CSV_COMMIT_BUGGY|Constants>, L<BUGS_CSV_COMMIT_FIXED|Constants>, 
L<BUGS_CSV_ISSUE_ID|Constants>, L<BUGS_CSV_ISSUE_URL|Constants>.

Example for Svn:

  1,2264,2266,983,https://sourceforge.net/p/jfreechart/bugs/983
  2,2240,2242,959,https://sourceforge.net/p/jfreechart/bugs/959

Example for Git:
  1,a9e5c9f99bcc16d734251f682758004a3ecc3a1b,b40ac81d4a81736e2b7536b14db4ad070b598d2e,98,https://github.com/FasterXML/jackson-core/issues/98
  2,098ece8564ed5d37f483c3bfb45be897ed8974cd,38d6e35d1f1a9b48193804925517500de8efee1f,105,https://github.com/FasterXML/jackson-core/issues/105

=cut

sub new {
    @_ >= 4 or die $ARG_ERROR;
    my ($class, $pid, $repo, $db, $hook) = @_;
    my $self = {
        pid => $pid,
        repo => $repo,
        commit_db => $db,
        _cache => _build_db_cache($db),
        _co_hook => $hook
    };

    bless $self, $class;
    return $self;
}

=pod

=head2 Object subroutines

  $vcs->lookup(vid)

Queries the commit database (L<BUGS_CSV_ACTIVE|Constants>) and returns the C<revision_id> for
the given version id C<vid>. Format of C<vid> checked 
using L<Utils::check_vid(vid)|Utils/"Input validation">.

=cut

sub lookup {
    @_ == 2 or die $ARG_ERROR;
    my ($self, $vid) = @_;
    my $result = Utils::check_vid($vid);
    my $bid  = $result->{bid};
    my $type = $result->{type};
    defined $self->{_cache}->{$bid}->{$type} or confess("Version id does not exist: '$vid'\n");
    return $self->{_cache}->{$bid}->{$type};
}

=pod

  $vcs->lookup_vid(revision_id)

Returns the C<version_id> for the given revision id.

=cut

sub lookup_vid {
    @_ == 2 or die $ARG_ERROR;
    my ($self, $rev_id) = @_;
    my @answer = grep {$self->lookup($_ . "f") eq $rev_id ||
                       $self->lookup($_ . "b") eq $rev_id} $self->get_bug_ids();
    return -1 unless scalar(@answer) > 0;
    return $answer[0];
}

=pod

  $vcs->num_revision_pairs()

Returns the number of revision pairs in the L<BUGS_CSV_ACTIVE|Constants> file.

=cut

sub num_revision_pairs {
    @_ == 1 or die $ARG_ERROR;
    my ($self) = @_;
    return scalar keys %{$self->{_cache}};
}

=pod

  $project->get_bug_ids()

Returns an array of all bug ids in the L<BUGS_CSV_ACTIVE|Constants> file.

=cut

sub get_bug_ids {
    @_ == 1 or die $ARG_ERROR;
    my ($self) = @_;
    return sort {$a <=> $b} keys %{$self->{_cache}};
}

=pod

  $vcs->B<contains_version_id> C<contains_version_id(vid)

Given a valid version id (C<vid>), this subroutine returns true if C<vid> exists
<<<<<<< HEAD
in the C<commit-db> and false otherwise.
=======
in the L<BUGS_CSV_ACTIVE|Constants> file and false otherwise.
Format of C<vid> checked using L<Utils::check_vid(vid)|Utils/"Input validation">.
>>>>>>> e85036c0
This subroutine dies if C<vid> is invalid.

=cut

sub contains_version_id {
    @_ == 2 or die $ARG_ERROR;
    my ($self, $vid) = @_;
    my $result = Utils::check_vid($vid);
    return defined $self->{_cache}->{$result->{bid}}->{$result->{type}};
}

=pod

  $vcs->checkout_vid(vid, work_dir)

Performs a lookup of C<vid> in the L<BUGS_CSV_ACTIVE|Constants> file followed by a checkout of
the corresponding revision with C<revision_id> to F<work_dir>.
<<<<<<< HEAD
=======
Format of C<vid> checked using L<Utils::check_vid(vid)|Utils/"Input validation">.
>>>>>>> e85036c0

B<Always performs a clean checkout, i.e., the working directory is deleted before the
checkout, if it already exists>.

=cut

sub checkout_vid {
    @_ == 3 or die $ARG_ERROR;
    my ($self, $vid, $work_dir) = @_;
    Utils::check_vid($vid);
    my $revision_id = $self->lookup($vid);

    # Check whether working directory exists
    if (-d $work_dir) {
        # Check whether we should not delete the existing directory: do not
        # delete if it is not empty or not a previously used working directory

        # Is the existing directory empty?
        opendir(DIR, $work_dir) or die "Could not open directory: $work_dir!";
        my @entries = readdir(DIR);
        closedir(DIR);
        my $dir_empty=1;
        foreach (@entries) {
            next if m/^\.\.?$/;
            $dir_empty=0;
            last;
        }

        # If the directory is not empty check whether it is a previously used
        # working directory, and delete all files if so.
        unless ($dir_empty) {
            my $config = Utils::read_config_file("$work_dir/$CONFIG");
            unless(defined $config) {
                die "Directory exists but is not a previously used working directory: $work_dir";
            }

            foreach (@entries) {
                next if m/^\.\.?$/;
                system("rm -rf $work_dir/$_") == 0 or confess("Failed to clean working directory: $!");
            }
        }
    } else {
        make_path($work_dir) or confess("Failed to create working directory: $!");
    }

    # Get and run specific checkout command
    my $cmd = $self->_checkout_cmd($revision_id, $work_dir);
    Utils::exec_cmd($cmd, "Checking out " . _trunc_rev_id($revision_id) . " to $work_dir") or return 0;

    # TODO: The post-checkout should only be called from Project.pm
    #       Avoid confusion and make the _co_hook an attribute of Project rather
    #       than Vcs.
    # $self->{_co_hook}($self, $revision_id, $work_dir) if defined $self->{_co_hook};

    # Write version info file to indicate that this directory is a Defects4J
    # working directory.
    my %config = ();
    $config{$CONFIG_PID} = $self->{pid};
    $config{$CONFIG_VID} = $vid;
    Utils::write_config_file("$work_dir/$CONFIG", \%config);
}

=pod

  $vcs->diff(revision_id_1, revision_id_2 [, path])

Returns the diff between C<revision_id_1> and C<revision_id_2> or C<undef> if
the diff failed. The F<path> argument is optional and can be used to compute a diff
between certain files or directories. Note that C<path> is relative to the working
directory.

=cut

sub diff {
    @_ >= 3 or die $ARG_ERROR;
    my ($self, $rev1, $rev2, $path) = @_;
    my $opt   = defined $path ? "($path)" : "";
    my $descr = sprintf("Diff %.8s:%.8s$opt", $rev1, $rev2);
    my $cmd   = $self->_diff_cmd($rev1, $rev2, $path);

    my $diff;
    if (! Utils::exec_cmd($cmd, $descr, \$diff)) {
        return undef;
    }

    return $diff;
}

=pod

  $vcs->export_diff(revision_id_1, revision_id_2, out_file [, path])

Exports the diff between C<revision_id_1> and C<revision_id_2> to F<out_file>.
The path argument is optional and can be used to compute a diff between certain
files or directories. Note that F<path> is relative to the working directory.

=cut

sub export_diff {
    @_ >= 4 or die $ARG_ERROR;
    my ($self, $rev1, $rev2, $out_file, $path) = @_;
    my $diff = $self->diff($rev1, $rev2, $path);
    return 0 unless defined $diff;

    # Export diff to file
    open(OUT, ">$out_file") or die "Cannot open diff file ($out_file): $!";
    print(OUT $diff);
    close(OUT);

    return 1;
}

=pod

  $vcs->apply_patch(work_dir, patch_file)

Applies the patch provided in F<patch_file> to the working directory F<work_dir>.

=cut

sub apply_patch {
    @_ == 3 or confess($ARG_ERROR);
    my ($self, $work_dir, $patch_file) = @_;
    my $cmd = $self->_apply_cmd($work_dir, $patch_file);
    return Utils::exec_cmd($cmd, "Apply patch");
}

=pod

  _apply_cmd(work_dir, patch_file)

Returns the command to apply the patch (F<patch_file>) to the working directory
(F<work_dir>). Since the file path of some patches needs to be stripped, this
command tries a few dry-runs for the most likely settings before giving up.

=cut

sub _apply_cmd {
    @_ == 3 or confess($ARG_ERROR);
    my ($self, $work_dir, $patch_file) = @_;
    # -p1 is the default for git apply (a/src/...) and the most likely option.
    # Try -p0 and -p2 as well before giving up.
    my @try = (1, 0, 2);
    my $log = "";
    for my $n (@try) {
        my $cmd = "cd $work_dir; git apply -p$n --check $patch_file 2>&1";
        $log .= "* $cmd\n";
        $log .= `$cmd`;
        if ($? == 0) {
            return("cd $work_dir; git apply -p$n $patch_file 2>&1");
        }
    }
    confess("Cannot determine how to apply patch!\n" .
            "All attempts failed:\n$log" . "-" x 70 . "\n");
}

=pod

  $vcs->rev_date(rev)

Returns the date for the revision C<rev>.

=cut

sub rev_date {
    @_ == 2 or confess($ARG_ERROR);
    my ($self, $revision_id) = @_;
    my $cmd = $self->_rev_date_cmd($revision_id);
    my $date;
    if (Utils::exec_cmd($cmd, "Determine revision date", \$date)) {
        chomp $date;
        return $date;
    } else {
        return undef;
    }
}

##########################################################################################
# Helper subroutines

#
# Read the L<BUGS_CSV_ACTIVE|Constants> file and build cache
#
sub _build_db_cache {
<<<<<<< HEAD
    my $db = shift;
    open (IN, "<$db") or die "Cannot open commit-db '$db': $!";
=======
    @_ == 1 or die $ARG_ERROR;
    my ($db) = @_;
    open (IN, "<$db") or die "Cannot open $BUGS_CSV_ACTIVE $db: $!";
>>>>>>> e85036c0
    my $cache = {};
    
    my $header = <IN>;
    while (<IN>) {
        chomp;
<<<<<<< HEAD
        /(\d+),([^,]+),([^,]+)/ or die "Corrupted commit-db!";
        $cache->{$1} = {'b.min' => $2, 'b.orig' => $2, b => $2, f => $3, line => $_};
=======
        /(\d+),([^,]+),([^,]+),([^,]+),([^,]+)/ or die "Corrupted $BUGS_CSV_ACTIVE!";
        $cache->{$1} = {b => $2, f => $3, line => $_};
>>>>>>> e85036c0
    }
    close IN;

    return $cache;
}

#
# Truncate revision id to 8 characters if necessary
#
sub _trunc_rev_id {
    @_ == 1 or die $ARG_ERROR;
    my ($id) = @_;
    if (length($id) > 8) {
        $id = substr($id, 0, 8);
    }
    return $id;
}

1;<|MERGE_RESOLUTION|>--- conflicted
+++ resolved
@@ -230,12 +230,7 @@
   $vcs->B<contains_version_id> C<contains_version_id(vid)
 
 Given a valid version id (C<vid>), this subroutine returns true if C<vid> exists
-<<<<<<< HEAD
-in the C<commit-db> and false otherwise.
-=======
 in the L<BUGS_CSV_ACTIVE|Constants> file and false otherwise.
-Format of C<vid> checked using L<Utils::check_vid(vid)|Utils/"Input validation">.
->>>>>>> e85036c0
 This subroutine dies if C<vid> is invalid.
 
 =cut
@@ -253,10 +248,6 @@
 
 Performs a lookup of C<vid> in the L<BUGS_CSV_ACTIVE|Constants> file followed by a checkout of
 the corresponding revision with C<revision_id> to F<work_dir>.
-<<<<<<< HEAD
-=======
-Format of C<vid> checked using L<Utils::check_vid(vid)|Utils/"Input validation">.
->>>>>>> e85036c0
 
 B<Always performs a clean checkout, i.e., the working directory is deleted before the
 checkout, if it already exists>.
@@ -441,26 +432,16 @@
 # Read the L<BUGS_CSV_ACTIVE|Constants> file and build cache
 #
 sub _build_db_cache {
-<<<<<<< HEAD
-    my $db = shift;
-    open (IN, "<$db") or die "Cannot open commit-db '$db': $!";
-=======
     @_ == 1 or die $ARG_ERROR;
     my ($db) = @_;
-    open (IN, "<$db") or die "Cannot open $BUGS_CSV_ACTIVE $db: $!";
->>>>>>> e85036c0
+    open (IN, "<$db") or die "Cannot open $BUGS_CSV_ACTIVE '$db': $!";
     my $cache = {};
     
     my $header = <IN>;
     while (<IN>) {
         chomp;
-<<<<<<< HEAD
-        /(\d+),([^,]+),([^,]+)/ or die "Corrupted commit-db!";
+        /(\d+),([^,]+),([^,]+),([^,]+),([^,]+)/ or die "Corrupted $BUGS_CSV_ACTIVE!";
         $cache->{$1} = {'b.min' => $2, 'b.orig' => $2, b => $2, f => $3, line => $_};
-=======
-        /(\d+),([^,]+),([^,]+),([^,]+),([^,]+)/ or die "Corrupted $BUGS_CSV_ACTIVE!";
-        $cache->{$1} = {b => $2, f => $3, line => $_};
->>>>>>> e85036c0
     }
     close IN;
 
