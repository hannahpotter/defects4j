#-------------------------------------------------------------------------------
# Copyright (c) 2014-2019 René Just, Darioush Jalali, and Defects4J contributors.
#
# Permission is hereby granted, free of charge, to any person obtaining a copy
# of this software and associated documentation files (the "Software"), to deal
# in the Software without restriction, including without limitation the rights
# to use, copy, modify, merge, publish, distribute, sublicense, and/or sell
# copies of the Software, and to permit persons to whom the Software is
# furnished to do so, subject to the following conditions:
#
# The above copyright notice and this permission notice shall be included in
# all copies or substantial portions of the Software.
#
# THE SOFTWARE IS PROVIDED "AS IS", WITHOUT WARRANTY OF ANY KIND, EXPRESS OR
# IMPLIED, INCLUDING BUT NOT LIMITED TO THE WARRANTIES OF MERCHANTABILITY,
# FITNESS FOR A PARTICULAR PURPOSE AND NONINFRINGEMENT. IN NO EVENT SHALL THE
# AUTHORS OR COPYRIGHT HOLDERS BE LIABLE FOR ANY CLAIM, DAMAGES OR OTHER
# LIABILITY, WHETHER IN AN ACTION OF CONTRACT, TORT OR OTHERWISE, ARISING FROM,
# OUT OF OR IN CONNECTION WITH THE SOFTWARE OR THE USE OR OTHER DEALINGS IN
# THE SOFTWARE.
#-------------------------------------------------------------------------------

=pod

=head1 NAME

Vcs.pm -- a simple abstraction for version control systems.

=head1 SYNOPSIS

=head2 Example using Vcs::Svn

  use Vcs::Svn;
  my $vcs = Vcs::Svn->new($project, "repo_url", "commit_db_file", \&_co_hook);

  sub _co_hook {
    my ($vcs, $revision_id, $work_dir) = @_;
    # do some post processing
 }

=head2 New Vcs Submodule

The provided default implementations may be overriden to provide specific behavior.
In most cases it is sufficient to override the following abstract subroutines to provide
a vcs-specific command:

  _checkout_cmd(revision_id, work_dir)

Returns the command to checkout C<revision_id> to the working directory F<work_dir>.

=cut
sub _checkout_cmd { die $ABSTRACT_METHOD; }

=pod

  _diff_cmd(rev1, rev2, path)

Returns the command to compute a diff between two revisions C<rev1> and C<rev2>.
The optional path C<path> is relative to the working directory and used to diff between
certain files or directories.

=cut
sub _diff_cmd { die $ABSTRACT_METHOD; }

=pod

  _rev_date_cmd(rev)

Returns the date of the revision C<rev> or undef if the revision doesn't exist.

=cut
sub _rev_date_cmd { die $ABSTRACT_METHOD; }

=pod

  _get_parent_revisions()

TODO

=cut
sub _get_parent_revisions { die $ABSTRACT_METHOD; }

=head1 DESCRIPTION

This module provides a simple abstraction for version control systems.

=head2 Available submodules

=over 4

=item * L<Vcs::Git>

=item * L<Vcs::Svn>

=back

=cut
package Vcs;

use warnings;
use strict;

use Constants;
use Utils;
use File::Path qw(make_path);
use Carp qw(confess);

=pod

A Vcs object has to be instantiated with:

=over 4

=item * Project name

=item * Repository url

=item * File name of the commit database (commit-db), see below for details

=item * Reference to post-checkout hook (optional) -- if provided, this method is called after each checkout.

=back

=head2 commit-db

The commit-db (csv) file has the structure: C<bug_id,revision_buggy,revision_fixed>.

Example for Svn:

  1,1024,1025
  2,1064,1065

Example for Git:

  1,788193a54e0f1aaa428ccfdd3bb45e32c311c18b,c96ae569bbe0167cfa15caa7f784fdb2e1ecdc12
  2,ab333482c629d33d5484b4af6eb27918382ccc28,f77c5101df42f501d96d0363084dcc9c17400fce

=cut
sub new {
    @_ >= 4 or die $ARG_ERROR;
    my ($class, $pid, $repo, $db, $hook) = @_;
    my $self = {
        pid => $pid,
        repo => $repo,
        commit_db => $db,
        _cache => _build_db_cache($db),
        _co_hook => $hook
    };

    bless $self, $class;
    return $self;
}

=pod

=head2 Object subroutines

  $vcs->lookup(vid)

Queries the commit database (commit-db) and returns the C<revision_id> for
the given version id C<vid>. Format of C<vid>: C<\d+[bf]>.

=cut
sub lookup {
    @_ == 2 or die $ARG_ERROR;
    my ($self, $vid) = @_;
    my $result = Utils::check_vid($vid);
    my $bid  = $result->{bid};
    my $type = $result->{type};
    defined $self->{_cache}->{$bid}->{$type} or confess("Version id does not exist: '$vid'\n");
    return $self->{_cache}->{$bid}->{$type};
}

=pod

  $vcs->lookup_vid(revision_id)

Returns the C<version_id> for the given revision id.

=cut
sub lookup_vid {
    @_ == 2 or die $ARG_ERROR;
    my ($self, $rev_id) = @_;
    my @answer = grep {$self->lookup($_ . "f") eq $rev_id ||
                       $self->lookup($_ . "b") eq $rev_id} $self->get_bug_ids();
    return -1 unless scalar(@answer) > 0;
    return $answer[0];
}

=pod

  $vcs->num_revision_pairs()

Returns the number of revision pairs in the C<commit-db>.

=cut
sub num_revision_pairs {
    my $self = shift;
    return scalar keys %{$self->{_cache}};
}

=pod

  $project->get_bug_ids()

Returns an array of all bug ids in the C<commit-db>.

=cut
sub get_bug_ids {
    my $self = shift;
    return sort {$a <=> $b} keys %{$self->{_cache}};
}

=pod

  $vcs->B<contains_version_id> C<contains_version_id(vid)

Given a valid version id (C<vid>), this subroutine returns true if C<vid> exists
in the C<commit-db> and false otherwise.
This subroutine dies if C<vid> is invalid.

=cut
sub contains_version_id {
    @_ == 2 or die $ARG_ERROR;
    my ($self, $vid) = @_;
    my $result = Utils::check_vid($vid);
    return defined $self->{_cache}->{$result->{bid}}->{$result->{type}};
}

=pod

  $vcs->checkout_vid(vid, work_dir)

Performs a lookup of C<vid> in the C<commit-db> followed by a checkout of
the corresponding revision with C<revision_id> to F<work_dir>.

B<Always performs a clean checkout, i.e., the working directory is deleted before the
checkout, if it already exists>.

=cut
sub checkout_vid {
    @_ == 3 or die $ARG_ERROR;
    my ($self, $vid, $work_dir) = @_;
    Utils::check_vid($vid);
    my $revision_id = $self->lookup($vid);

    # Check whether working directory exists
    if (-d $work_dir) {
        # Check whether we should not delete the existing directory: do not
        # delete if it is not empty or not a previously used working directory

        # Is the existing directory empty?
        opendir(DIR, $work_dir) or die "Could not open directory: $work_dir!";
        my @entries = readdir(DIR);
        closedir(DIR);
        my $dir_empty=1;
        foreach (@entries) {
            next if m/^\.\.?$/;
            $dir_empty=0;
            last;
        }

        # If the directory is not empty check whether it is a previously used
        # working directory, and delete all files if so.
        unless ($dir_empty) {
            my $config = Utils::read_config_file("$work_dir/$CONFIG");
            unless(defined $config) {
                die "Directory exists but is not a previously used working directory: $work_dir";
            }

            foreach (@entries) {
                next if m/^\.\.?$/;
                system("rm -rf $work_dir/$_") == 0 or confess("Failed to clean working directory: $!");
            }
        }
    } else {
        make_path($work_dir) or confess("Failed to create working directory: $!");
    }

    # Get and run specific checkout command
    my $cmd = $self->_checkout_cmd($revision_id, $work_dir);
    Utils::exec_cmd($cmd, "Checking out " . _trunc_rev_id($revision_id) . " to $work_dir") or return 0;

    # TODO: The post-checkout should only be called from Project.pm
    #       Avoid confusion and make the _co_hook an attribute of Project rather
    #       than Vcs.
    # $self->{_co_hook}($self, $revision_id, $work_dir) if defined $self->{_co_hook};

    # Write version info file to indicate that this directory is a Defects4J
    # working directory.
    my %config = ();
    $config{$CONFIG_PID} = $self->{pid};
    $config{$CONFIG_VID} = $vid;
    Utils::write_config_file("$work_dir/$CONFIG", \%config);
}

=pod

  $vcs->diff(revision_id_1, revision_id_2 [, path])

Returns the diff between C<revision_id_1> and C<revision_id_2> or C<undef> if
the diff failed. The F<path> argument is optional and can be used to compute a diff
between certain files or directories. Note that C<path> is relative to the working
directory.

=cut
sub diff {
    @_ >= 3 or die $ARG_ERROR;
    my ($self, $rev1, $rev2, $path) = @_;
    my $opt   = defined $path ? "($path)" : "";
    my $descr = sprintf("Diff %.8s:%.8s$opt", $rev1, $rev2);
    my $cmd   = $self->_diff_cmd($rev1, $rev2, $path);

    my $diff;
    if (! Utils::exec_cmd($cmd, $descr, \$diff)) {
        return undef;
    }

    return $diff;
}

=pod

  $vcs->export_diff(revision_id_1, revision_id_2, out_file [, path])

Exports the diff between C<revision_id_1> and C<revision_id_2> to F<out_file>.
The path argument is optional and can be used to compute a diff between certain
files or directories. Note that F<path> is relative to the working directory.

=cut
sub export_diff {
    @_ >= 4 or die $ARG_ERROR;
    my ($self, $rev1, $rev2, $out_file, $path) = @_;
    my $diff = $self->diff($rev1, $rev2, $path);
    return 0 unless defined $diff;

    # Export diff to file
    open(OUT, ">$out_file") or die "Cannot open diff file ($out_file): $!";
    print(OUT $diff);
    close(OUT);

    return 1;
}

=pod

  $vcs->apply_patch(work_dir, patch_file)

Applies the patch provided in F<patch_file> to the working directory F<work_dir>.

=cut
sub apply_patch {
    @_ == 3 or confess($ARG_ERROR);
    my ($self, $work_dir, $patch_file) = @_;
    my $cmd = $self->_apply_cmd($work_dir, $patch_file);
    return Utils::exec_cmd($cmd, "Apply patch");
}

=pod

  _apply_cmd(work_dir, patch_file)

Returns the command to apply the patch (F<patch_file>) to the working directory
(F<work_dir>). Since the file path of some patches needs to be stripped, this
command tries a few dry-runs for the most likely settings before giving up.

=cut
sub _apply_cmd {
    @_ == 3 or confess($ARG_ERROR);
    my ($self, $work_dir, $patch_file) = @_;
    # -p1 is the default for git apply (a/src/...) and the most likely option.
    # Try -p0 and -p2 as well before giving up.
    my @try = (1, 0, 2);
<<<<<<< HEAD
    for my $n (@try) {
        if (system("cd $work_dir; git apply -p$n --check $patch_file >/dev/null 2>&1") == 0) {
            return("cd $work_dir; git apply -p$n $patch_file 2>&1");
        }
    }
    confess("Patch is not applicable (tried -p0..2)!\n");
=======
    my $log = "";
    for my $n (@try) {
        my $cmd = "cd $work_dir; git apply -p$n --check $patch_file 2>&1";
        $log .= "* $cmd\n";
        $log .= `$cmd`;
        if ($? == 0) {
            return("cd $work_dir; git apply -p$n $patch_file 2>&1");
        }
    }
    confess("Cannot determine how to apply patch!\n" .
            "All attempts failed:\n$log" . "-" x 70 . "\n");
>>>>>>> 9b030635
}

=pod

  $vcs->rev_date(rev)

Returns the date for the revision C<rev>.

=cut
sub rev_date {
    @_ == 2 or confess($ARG_ERROR);
    my ($self, $revision_id) = @_;
    my $cmd = $self->_rev_date_cmd($revision_id);
    my $date;
    if (Utils::exec_cmd($cmd, "Determine revision date", \$date)) {
        chomp $date;
        return $date;
    } else {
        return undef;
    }
}

##########################################################################################
# Helper subroutines

#
# Read commit-db and build cache
#
sub _build_db_cache {
    my $db = shift;
    open (IN, "<$db") or die "Cannot open commit-db '$db': $!";
    my $cache = {};
    while (<IN>) {
        chomp;
        /(\d+),([^,]+),([^,]+)/ or die "Corrupted commit-db!";
        $cache->{$1} = {'b.min' => $2, 'b.orig' => $2, b => $2, f => $3, line => $_};
    }
    close IN;

    return $cache;
}

#
# Truncate revision id to 8 characters if necessary
#
sub _trunc_rev_id {
    my $id = shift;
    if (length($id) > 8) {
        $id = substr($id, 0, 8);
    }
    return $id;
}

1;<|MERGE_RESOLUTION|>--- conflicted
+++ resolved
@@ -371,14 +371,6 @@
     # -p1 is the default for git apply (a/src/...) and the most likely option.
     # Try -p0 and -p2 as well before giving up.
     my @try = (1, 0, 2);
-<<<<<<< HEAD
-    for my $n (@try) {
-        if (system("cd $work_dir; git apply -p$n --check $patch_file >/dev/null 2>&1") == 0) {
-            return("cd $work_dir; git apply -p$n $patch_file 2>&1");
-        }
-    }
-    confess("Patch is not applicable (tried -p0..2)!\n");
-=======
     my $log = "";
     for my $n (@try) {
         my $cmd = "cd $work_dir; git apply -p$n --check $patch_file 2>&1";
@@ -390,7 +382,6 @@
     }
     confess("Cannot determine how to apply patch!\n" .
             "All attempts failed:\n$log" . "-" x 70 . "\n");
->>>>>>> 9b030635
 }
 
 =pod
